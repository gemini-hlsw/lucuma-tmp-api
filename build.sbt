val attoVersion                 = "0.9.5"
val catsEffectVersion           = "3.2.9"
val catsMtlVersion              = "1.2.1"
val catsTestkitScalaTestVersion = "2.1.5"
val catsVersion                 = "2.6.1"
val catsScalacheckVersion       = "0.3.1"
val catsTimeVersion             = "0.4.0"
val circeOpticsVersion          = "0.14.1"
val circeVersion                = "0.14.1"
<<<<<<< HEAD
val cirisVersion                = "2.1.0"
val clueVersion                 = "0.18.6"
val http4sVersion               = "0.23.5"
=======
val cirisVersion                = "2.1.1"
val clueVersion                 = "0.17.0"
val http4sVersion               = "0.23.3"
>>>>>>> 55d36727
val http4sJdkHttpClientVersion  = "0.5.0"
val fs2Version                  = "3.1.3"
val jawnVersion                 = "1.2.0"
<<<<<<< HEAD
val kindProjectorVersion        = "0.13.0"
val logbackVersion              = "1.2.5"
val lucumaCoreVersion           = "0.12.4"
val lucumaGraphQLRoutesVersion  = "0.1.1"
val lucumaSsoVersion            = "0.0.10"
=======
val kindProjectorVersion        = "0.13.2"
val logbackVersion              = "1.2.6"
val lucumaCoreVersion           = "0.13.2"
// val lucumaSsoVersion            = "0.0.9" AWAITING CE3
>>>>>>> 55d36727
val log4catsVersion             = "2.1.1"
val monocleVersion              = "3.1.0"
val munitCatsEffectVersion      = "1.0.6"
val refinedVersion              = "0.9.27"
val sangriaVersion              = "2.1.3"
val sangriaCirceVersion         = "1.3.2"
val singletonOpsVersion         = "0.5.2"

val munitVersion                = "0.7.29"
val disciplineMunitVersion      = "1.0.9"


inThisBuild(
  Seq(
    homepage := Some(url("https://github.com/gemini-hlsw")),
    addCompilerPlugin(
      ("org.typelevel" % "kind-projector" % kindProjectorVersion).cross(CrossVersion.full)
    )
  ) ++ lucumaPublishSettings
)

lazy val commonSettings = Seq(
  libraryDependencies ++= Seq(
    "org.typelevel"     %% "cats-testkit"           % catsVersion                 % "test",
    "org.typelevel"     %% "cats-testkit-scalatest" % catsTestkitScalaTestVersion % "test"
  ),
  scalacOptions --= Seq("-Xfatal-warnings").filterNot(_ => insideCI.value)
)

lazy val noPublishSettings = Seq(
  publish / skip := true
)

lazy val modules: List[ProjectReference] = List(
  core,
  service
)

lazy val `gem-odb-api` = project.in(file("."))
  .settings(commonSettings)
  .settings(noPublishSettings)
  .aggregate(modules:_*)
  .disablePlugins(RevolverPlugin)

lazy val core = project
  .in(file("modules/core"))
  .enablePlugins(AutomateHeaderPlugin)
  .settings(commonSettings)
  .settings(
    name := "lucuma-odb-api-core",
    scalacOptions ++= Seq(
      "-Ymacro-annotations",
      "-Ywarn-macros:after"
    ),
    libraryDependencies ++= Seq(
      "co.fs2"                     %% "fs2-core"                  % fs2Version,
      "dev.optics"                 %% "monocle-core"              % monocleVersion,
      "dev.optics"                 %% "monocle-state"             % monocleVersion,
      "dev.optics"                 %% "monocle-macro"             % monocleVersion,
      "org.sangria-graphql"        %% "sangria"                   % sangriaVersion,
      "org.sangria-graphql"        %% "sangria-circe"             % sangriaCirceVersion,
      "edu.gemini"                 %% "clue-model"                % clueVersion,
      "edu.gemini"                 %% "lucuma-core"               % lucumaCoreVersion,
      "org.tpolecat"               %% "atto-core"                 % attoVersion,
      "org.typelevel"              %% "cats-core"                 % catsVersion,
      "org.typelevel"              %% "cats-effect"               % catsEffectVersion,
      "org.typelevel"              %% "cats-mtl"                  % catsMtlVersion,
      "io.chrisdavenport"          %% "cats-time"                 % catsTimeVersion,
      "io.circe"                   %% "circe-core"                % circeVersion,
      "io.circe"                   %% "circe-literal"             % circeVersion,
      "io.circe"                   %% "circe-optics"              % circeOpticsVersion,
      "io.circe"                   %% "circe-parser"              % circeVersion,
      "io.circe"                   %% "circe-generic"             % circeVersion,
      "io.circe"                   %% "circe-generic-extras"      % circeVersion,
      "io.circe"                   %% "circe-refined"             % circeVersion,
      "org.typelevel"              %% "jawn-parser"               % jawnVersion,
      "org.typelevel"              %% "log4cats-slf4j"            % log4catsVersion,
      "ch.qos.logback"             %  "logback-classic"           % logbackVersion,
      "eu.timepit"                 %% "singleton-ops"             % singletonOpsVersion,
      "eu.timepit"                 %% "refined"                   % refinedVersion,
      "eu.timepit"                 %% "refined-cats"              % refinedVersion,
      "edu.gemini"                 %% "lucuma-core-testkit"       % lucumaCoreVersion      % Test,
      "io.chrisdavenport"          %% "cats-scalacheck"           % catsScalacheckVersion  % Test,
      "org.scalameta"              %% "munit"                     % munitVersion           % Test,
      "org.typelevel"              %% "discipline-munit"          % disciplineMunitVersion % Test
    ),
    testFrameworks += new TestFramework("munit.Framework")
  )

lazy val service = project
  .in(file("modules/service"))
  .enablePlugins(AutomateHeaderPlugin)
  .dependsOn(core % "compile->compile;test->test")
  .settings(commonSettings)
  .settings(
    name := "lucuma-odb-api-service",
    scalacOptions ++= Seq(
      "-Ymacro-annotations"
    ),
    libraryDependencies ++= Seq(
      "dev.optics"                 %% "monocle-core"                  % monocleVersion,
      "org.sangria-graphql"        %% "sangria"                       % sangriaVersion,
      "org.sangria-graphql"        %% "sangria-circe"                 % sangriaCirceVersion,
      "edu.gemini"                 %% "clue-model"                    % clueVersion,
      "edu.gemini"                 %% "lucuma-core"                   % lucumaCoreVersion,
      "org.tpolecat"               %% "atto-core"                     % attoVersion,
      "org.typelevel"              %% "cats-core"                     % catsVersion,
      "org.typelevel"              %% "cats-effect"                   % catsEffectVersion,
      "io.circe"                   %% "circe-core"                    % circeVersion,
      "io.circe"                   %% "circe-literal"                 % circeVersion,
      "io.circe"                   %% "circe-optics"                  % circeOpticsVersion,
      "io.circe"                   %% "circe-parser"                  % circeVersion,
      "io.circe"                   %% "circe-generic"                 % circeVersion,
      "io.circe"                   %% "circe-generic-extras"          % circeVersion,
      "is.cir"                     %% "ciris"                         % cirisVersion,
      "org.typelevel"              %% "jawn-parser"                   % jawnVersion,
      "org.typelevel"              %% "log4cats-slf4j"                % log4catsVersion,
      "ch.qos.logback"             %  "logback-classic"               % logbackVersion,
      "org.http4s"                 %% "http4s-core"                   % http4sVersion,
      "org.http4s"                 %% "http4s-blaze-server"           % http4sVersion,
      "org.http4s"                 %% "http4s-blaze-client"           % http4sVersion,
      "org.http4s"                 %% "http4s-circe"                  % http4sVersion,
      "org.http4s"                 %% "http4s-dsl"                    % http4sVersion,
      "edu.gemini"                 %% "clue-http4s-jdk-client"        % clueVersion            % Test,
      "org.typelevel"              %% "munit-cats-effect-3"           % munitCatsEffectVersion % Test,
      "edu.gemini"                 %% "lucuma-sso-backend-client"     % lucumaSsoVersion,
      "edu.gemini"                 %% "lucuma-graphql-routes-sangria" % lucumaGraphQLRoutesVersion,
    ),
    testFrameworks += new TestFramework("munit.Framework"),
    Test / parallelExecution := false, // tests run fine in parallel but output is nicer this way
  ).enablePlugins(JavaAppPackaging)<|MERGE_RESOLUTION|>--- conflicted
+++ resolved
@@ -7,30 +7,17 @@
 val catsTimeVersion             = "0.4.0"
 val circeOpticsVersion          = "0.14.1"
 val circeVersion                = "0.14.1"
-<<<<<<< HEAD
-val cirisVersion                = "2.1.0"
+val cirisVersion                = "2.1.1"
 val clueVersion                 = "0.18.6"
-val http4sVersion               = "0.23.5"
-=======
-val cirisVersion                = "2.1.1"
-val clueVersion                 = "0.17.0"
-val http4sVersion               = "0.23.3"
->>>>>>> 55d36727
+val http4sVersion               = "0.23.6"
 val http4sJdkHttpClientVersion  = "0.5.0"
 val fs2Version                  = "3.1.3"
 val jawnVersion                 = "1.2.0"
-<<<<<<< HEAD
-val kindProjectorVersion        = "0.13.0"
-val logbackVersion              = "1.2.5"
-val lucumaCoreVersion           = "0.12.4"
-val lucumaGraphQLRoutesVersion  = "0.1.1"
-val lucumaSsoVersion            = "0.0.10"
-=======
 val kindProjectorVersion        = "0.13.2"
 val logbackVersion              = "1.2.6"
 val lucumaCoreVersion           = "0.13.2"
-// val lucumaSsoVersion            = "0.0.9" AWAITING CE3
->>>>>>> 55d36727
+val lucumaGraphQLRoutesVersion  = "0.1.1"
+val lucumaSsoVersion            = "0.0.10"
 val log4catsVersion             = "2.1.1"
 val monocleVersion              = "3.1.0"
 val munitCatsEffectVersion      = "1.0.6"
