--- conflicted
+++ resolved
@@ -11,11 +11,7 @@
 val clueVersion                 = "0.23.1"
 val http4sVersion               = "0.23.13"
 val http4sBlazeVersion          = "0.23.12"
-<<<<<<< HEAD
 val http4sJdkHttpClientVersion  = "0.9.0"
-=======
-val http4sJdkHttpClientVersion  = "0.8.0"
->>>>>>> 30d5d57c
 val fs2Version                  = "3.2.10"
 val jawnVersion                 = "1.4.0"
 val kindProjectorVersion        = "0.13.2"
