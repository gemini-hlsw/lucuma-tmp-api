--- conflicted
+++ resolved
@@ -8,13 +8,8 @@
 val circeVersion                = "0.14.1"
 val cirisVersion                = "1.2.1"
 val clueVersion                 = "0.14.1"
-<<<<<<< HEAD
-val fs2Version                  = "3.0.4"
-val http4sVersion               = "0.21.23"
-=======
 val fs2Version                  = "2.5.6"
 val http4sVersion               = "0.21.24"
->>>>>>> 60998349
 val jawnVersion                 = "1.1.2"
 val kindProjectorVersion        = "0.13.0"
 val logbackVersion              = "1.2.3"
