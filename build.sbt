val attoVersion                 = "0.9.2"
val catsEffectVersion           = "2.4.1"
val catsTestkitScalaTestVersion = "2.1.2"
val catsVersion                 = "2.5.0"
val circeOpticsVersion          = "0.13.0"
val circeVersion                = "0.13.0"
val cirisVersion                = "1.2.1"
val clueVersion                 = "0.11.3"
<<<<<<< HEAD
val fs2Version                  = "3.0.1"
=======
val fs2Version                  = "2.5.4"
>>>>>>> bb774402
val http4sVersion               = "0.21.21"
val jawnVersion                 = "1.1.0"
val kindProjectorVersion        = "0.11.3"
val logbackVersion              = "1.2.3"
val log4catsVersion             = "1.2.1"
val lucumaCoreVersion           = "0.7.9"
val lucumaSsoVersion            = "0.0.9"
val monocleVersion              = "2.1.0"
val refinedVersion              = "0.9.22"
val sangriaVersion              = "2.1.0"
val sangriaCirceVersion         = "1.3.1"
val singletonOpsVersion         = "0.5.2"

val munitVersion                = "0.7.23"
val disciplineMunitVersion      = "1.0.7"


inThisBuild(
  Seq(
    homepage := Some(url("https://github.com/gemini-hlsw")),
    addCompilerPlugin(
      ("org.typelevel" % "kind-projector" % kindProjectorVersion).cross(CrossVersion.full)
    )
  ) ++ gspPublishSettings
)

lazy val commonSettings = Seq(
  libraryDependencies ++= Seq(
    "org.typelevel"     %% "cats-testkit"           % catsVersion                 % "test",
    "org.typelevel"     %% "cats-testkit-scalatest" % catsTestkitScalaTestVersion % "test"
  )
)

lazy val noPublishSettings = Seq(
  skip in publish := true
)

lazy val modules: List[ProjectReference] = List(
  core,
  service
)

lazy val `gem-odb-api` = project.in(file("."))
  .settings(commonSettings)
  .settings(noPublishSettings)
  .aggregate(modules:_*)
  .disablePlugins(RevolverPlugin)

lazy val core = project
  .in(file("modules/core"))
  .enablePlugins(AutomateHeaderPlugin)
  .settings(commonSettings)
  .settings(
    name := "lucuma-odb-api-core",
    scalacOptions ++= Seq(
      "-Ymacro-annotations"
    ),
    libraryDependencies ++= Seq(
      "co.fs2"                     %% "fs2-core"                  % fs2Version,
      "com.github.julien-truffaut" %% "monocle-core"              % monocleVersion,
      "com.github.julien-truffaut" %% "monocle-state"             % monocleVersion,
      "com.github.julien-truffaut" %% "monocle-macro"             % monocleVersion,
      "org.sangria-graphql"        %% "sangria"                   % sangriaVersion,
      "org.sangria-graphql"        %% "sangria-circe"             % sangriaCirceVersion,
      "edu.gemini"                 %% "clue-model"                % clueVersion,
      "edu.gemini"                 %% "lucuma-core"               % lucumaCoreVersion,
      "edu.gemini"                 %% "lucuma-sso-backend-client" % lucumaSsoVersion,
      "org.tpolecat"               %% "atto-core"                 % attoVersion,
      "org.typelevel"              %% "cats-core"                 % catsVersion,
      "org.typelevel"              %% "cats-effect"               % catsEffectVersion,
      "io.circe"                   %% "circe-core"                % circeVersion,
      "io.circe"                   %% "circe-literal"             % circeVersion,
      "io.circe"                   %% "circe-optics"              % circeOpticsVersion,
      "io.circe"                   %% "circe-parser"              % circeVersion,
      "io.circe"                   %% "circe-generic"             % circeVersion,
      "io.circe"                   %% "circe-generic-extras"      % circeVersion,
      "io.circe"                   %% "circe-refined"             % circeVersion,
      "org.typelevel"              %% "jawn-parser"               % jawnVersion,
      "org.typelevel"              %% "log4cats-slf4j"            % log4catsVersion,
      "ch.qos.logback"             %  "logback-classic"           % logbackVersion,
      "eu.timepit"                 %% "singleton-ops"             % singletonOpsVersion,
      "eu.timepit"                 %% "refined"                   % refinedVersion,
      "eu.timepit"                 %% "refined-cats"              % refinedVersion,

      "edu.gemini"                 %% "lucuma-core-testkit"       % lucumaCoreVersion      % Test,
      "org.scalameta"              %% "munit"                     % munitVersion           % Test,
      "org.typelevel"              %% "discipline-munit"          % disciplineMunitVersion % Test
    ),
    testFrameworks += new TestFramework("munit.Framework")
  )

lazy val service = project
  .in(file("modules/service"))
  .enablePlugins(AutomateHeaderPlugin)
  .dependsOn(core)
  .settings(commonSettings)
  .settings(
    name := "lucuma-odb-api-service",
    scalacOptions ++= Seq(
      "-Ymacro-annotations"
    ),
    libraryDependencies ++= Seq(
      "com.github.julien-truffaut" %% "monocle-core"              % monocleVersion,
      "org.sangria-graphql"        %% "sangria"                   % sangriaVersion,
      "org.sangria-graphql"        %% "sangria-circe"             % sangriaCirceVersion,
      "edu.gemini"                 %% "clue-model"                % clueVersion,
      "edu.gemini"                 %% "lucuma-core"               % lucumaCoreVersion,
      "edu.gemini"                 %% "lucuma-sso-backend-client" % lucumaSsoVersion,
      "org.tpolecat"               %% "atto-core"                 % attoVersion,
      "org.typelevel"              %% "cats-core"                 % catsVersion,
      "org.typelevel"              %% "cats-effect"               % catsEffectVersion,
      "io.circe"                   %% "circe-core"                % circeVersion,
      "io.circe"                   %% "circe-literal"             % circeVersion,
      "io.circe"                   %% "circe-optics"              % circeOpticsVersion,
      "io.circe"                   %% "circe-parser"              % circeVersion,
      "io.circe"                   %% "circe-generic"             % circeVersion,
      "io.circe"                   %% "circe-generic-extras"      % circeVersion,
      "is.cir"                     %% "ciris"                     % cirisVersion,
      "org.typelevel"              %% "jawn-parser"               % jawnVersion,
      "org.typelevel"              %% "log4cats-slf4j"            % log4catsVersion,
      "ch.qos.logback"             %  "logback-classic"           % logbackVersion,
      "org.http4s"                 %% "http4s-blaze-server"       % http4sVersion,
      "org.http4s"                 %% "http4s-blaze-client"       % http4sVersion,
      "org.http4s"                 %% "http4s-circe"              % http4sVersion,
      "org.http4s"                 %% "http4s-dsl"                % http4sVersion
    )
  ).enablePlugins(JavaAppPackaging)<|MERGE_RESOLUTION|>--- conflicted
+++ resolved
@@ -6,11 +6,7 @@
 val circeVersion                = "0.13.0"
 val cirisVersion                = "1.2.1"
 val clueVersion                 = "0.11.3"
-<<<<<<< HEAD
-val fs2Version                  = "3.0.1"
-=======
 val fs2Version                  = "2.5.4"
->>>>>>> bb774402
 val http4sVersion               = "0.21.21"
 val jawnVersion                 = "1.1.0"
 val kindProjectorVersion        = "0.11.3"
