val attoVersion                 = "0.9.2"
val catsEffectVersion           = "2.3.3"
val catsTestkitScalaTestVersion = "2.1.2"
val catsVersion                 = "2.4.2"
val circeOpticsVersion          = "0.13.0"
val circeVersion                = "0.13.0"
val cirisVersion                = "1.2.1"
val clueVersion                 = "0.10.2"
<<<<<<< HEAD
val fs2Version                  = "2.5.0"
val http4sVersion               = "0.21.20"
=======
val fs2Version                  = "2.5.3"
val http4sVersion               = "0.21.19"
>>>>>>> 0fcf3aed
val jawnVersion                 = "1.1.0"
val kindProjectorVersion        = "0.11.3"
val logbackVersion              = "1.2.3"
val log4catsVersion             = "1.2.0"
val lucumaCoreVersion           = "0.7.8"
val lucumaSsoVersion            = "0.0.9"
val monocleVersion              = "2.1.0"
val refinedVersion              = "0.9.21"
val sangriaVersion              = "2.1.0"
val sangriaCirceVersion         = "1.3.1"
val singletonOpsVersion         = "0.5.2"

val munitVersion                = "0.7.22"
val disciplineMunitVersion      = "1.0.6"


inThisBuild(
  Seq(
    homepage := Some(url("https://github.com/gemini-hlsw")),
    addCompilerPlugin(
      ("org.typelevel" % "kind-projector" % kindProjectorVersion).cross(CrossVersion.full)
    )
  ) ++ gspPublishSettings
)

lazy val commonSettings = Seq(
  libraryDependencies ++= Seq(
    "org.typelevel"     %% "cats-testkit"           % catsVersion                 % "test",
    "org.typelevel"     %% "cats-testkit-scalatest" % catsTestkitScalaTestVersion % "test"
  )
)

lazy val noPublishSettings = Seq(
  skip in publish := true
)

lazy val modules: List[ProjectReference] = List(
  core,
  service
)

lazy val `gem-odb-api` = project.in(file("."))
  .settings(commonSettings)
  .settings(noPublishSettings)
  .aggregate(modules:_*)
  .disablePlugins(RevolverPlugin)

lazy val core = project
  .in(file("modules/core"))
  .enablePlugins(AutomateHeaderPlugin)
  .settings(commonSettings)
  .settings(
    name := "lucuma-odb-api-core",
    scalacOptions ++= Seq(
      "-Ymacro-annotations"
    ),
    libraryDependencies ++= Seq(
      "co.fs2"                     %% "fs2-core"                  % fs2Version,
      "com.github.julien-truffaut" %% "monocle-core"              % monocleVersion,
      "com.github.julien-truffaut" %% "monocle-state"             % monocleVersion,
      "com.github.julien-truffaut" %% "monocle-macro"             % monocleVersion,
      "org.sangria-graphql"        %% "sangria"                   % sangriaVersion,
      "org.sangria-graphql"        %% "sangria-circe"             % sangriaCirceVersion,
      "edu.gemini"                 %% "clue-model"                % clueVersion,
      "edu.gemini"                 %% "lucuma-core"               % lucumaCoreVersion,
      "edu.gemini"                 %% "lucuma-sso-backend-client" % lucumaSsoVersion,
      "org.tpolecat"               %% "atto-core"                 % attoVersion,
      "org.typelevel"              %% "cats-core"                 % catsVersion,
      "org.typelevel"              %% "cats-effect"               % catsEffectVersion,
      "io.circe"                   %% "circe-core"                % circeVersion,
      "io.circe"                   %% "circe-literal"             % circeVersion,
      "io.circe"                   %% "circe-optics"              % circeOpticsVersion,
      "io.circe"                   %% "circe-parser"              % circeVersion,
      "io.circe"                   %% "circe-generic"             % circeVersion,
      "io.circe"                   %% "circe-generic-extras"      % circeVersion,
      "org.typelevel"              %% "jawn-parser"               % jawnVersion,
      "org.typelevel"              %% "log4cats-slf4j"            % log4catsVersion,
      "ch.qos.logback"             %  "logback-classic"           % logbackVersion,
      "eu.timepit"                 %% "singleton-ops"             % singletonOpsVersion,
      "eu.timepit"                 %% "refined"                   % refinedVersion,
      "eu.timepit"                 %% "refined-cats"              % refinedVersion,

      "edu.gemini"                 %% "lucuma-core-testkit"       % lucumaCoreVersion      % Test,
      "org.scalameta"              %% "munit"                     % munitVersion           % Test,
      "org.typelevel"              %% "discipline-munit"          % disciplineMunitVersion % Test
    ),
    testFrameworks += new TestFramework("munit.Framework")
  )

lazy val service = project
  .in(file("modules/service"))
  .enablePlugins(AutomateHeaderPlugin)
  .dependsOn(core)
  .settings(commonSettings)
  .settings(
    name := "lucuma-odb-api-service",
    scalacOptions ++= Seq(
      "-Ymacro-annotations"
    ),
    libraryDependencies ++= Seq(
      "com.github.julien-truffaut" %% "monocle-core"              % monocleVersion,
      "org.sangria-graphql"        %% "sangria"                   % sangriaVersion,
      "org.sangria-graphql"        %% "sangria-circe"             % sangriaCirceVersion,
      "edu.gemini"                 %% "clue-model"                % clueVersion,
      "edu.gemini"                 %% "lucuma-core"               % lucumaCoreVersion,
      "edu.gemini"                 %% "lucuma-sso-backend-client" % lucumaSsoVersion,
      "org.tpolecat"               %% "atto-core"                 % attoVersion,
      "org.typelevel"              %% "cats-core"                 % catsVersion,
      "org.typelevel"              %% "cats-effect"               % catsEffectVersion,
      "io.circe"                   %% "circe-core"                % circeVersion,
      "io.circe"                   %% "circe-literal"             % circeVersion,
      "io.circe"                   %% "circe-optics"              % circeOpticsVersion,
      "io.circe"                   %% "circe-parser"              % circeVersion,
      "io.circe"                   %% "circe-generic"             % circeVersion,
      "io.circe"                   %% "circe-generic-extras"      % circeVersion,
      "is.cir"                     %% "ciris"                     % cirisVersion,
      "org.typelevel"              %% "jawn-parser"               % jawnVersion,
      "org.typelevel"              %% "log4cats-slf4j"            % log4catsVersion,
      "ch.qos.logback"             %  "logback-classic"           % logbackVersion,
      "org.http4s"                 %% "http4s-blaze-server"       % http4sVersion,
      "org.http4s"                 %% "http4s-blaze-client"       % http4sVersion,
      "org.http4s"                 %% "http4s-circe"              % http4sVersion,
      "org.http4s"                 %% "http4s-dsl"                % http4sVersion
    )
  ).enablePlugins(JavaAppPackaging)<|MERGE_RESOLUTION|>--- conflicted
+++ resolved
@@ -6,13 +6,8 @@
 val circeVersion                = "0.13.0"
 val cirisVersion                = "1.2.1"
 val clueVersion                 = "0.10.2"
-<<<<<<< HEAD
-val fs2Version                  = "2.5.0"
-val http4sVersion               = "0.21.20"
-=======
 val fs2Version                  = "2.5.3"
 val http4sVersion               = "0.21.19"
->>>>>>> 0fcf3aed
 val jawnVersion                 = "1.1.0"
 val kindProjectorVersion        = "0.11.3"
 val logbackVersion              = "1.2.3"
