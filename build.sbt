--- conflicted
+++ resolved
@@ -20,13 +20,8 @@
 val sangriaCirceVersion         = "1.3.1"
 val singletonOpsVersion         = "0.5.2"
 
-<<<<<<< HEAD
-val munitVersion                = "0.7.25"
-val disciplineMunitVersion      = "1.0.7"
-=======
 val munitVersion                = "0.7.23"
 val disciplineMunitVersion      = "1.0.8"
->>>>>>> deff1746
 
 
 inThisBuild(
