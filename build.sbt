val attoVersion                 = "0.9.3"
<<<<<<< HEAD
val catsEffectVersion           = "3.1.0"
val catsTestkitScalaTestVersion = "2.1.3"
=======
val catsEffectVersion           = "2.5.0"
val catsTestkitScalaTestVersion = "2.1.4"
>>>>>>> 2255bd01
val catsVersion                 = "2.6.0"
val circeOpticsVersion          = "0.13.0"
val circeVersion                = "0.13.0"
val cirisVersion                = "1.2.1"
val clueVersion                 = "0.14.1"
val fs2Version                  = "2.5.5"
val http4sVersion               = "0.21.22"
val jawnVersion                 = "1.1.2"
val kindProjectorVersion        = "0.11.3"
val logbackVersion              = "1.2.3"
val log4catsVersion             = "1.3.0"
val lucumaCoreVersion           = "0.7.10"
val lucumaSsoVersion            = "0.0.9"
val monocleVersion              = "2.1.0"
val refinedVersion              = "0.9.24"
val sangriaVersion              = "2.1.3"
val sangriaCirceVersion         = "1.3.1"
val singletonOpsVersion         = "0.5.2"

val munitVersion                = "0.7.25"
val disciplineMunitVersion      = "1.0.8"


inThisBuild(
  Seq(
    homepage := Some(url("https://github.com/gemini-hlsw")),
    addCompilerPlugin(
      ("org.typelevel" % "kind-projector" % kindProjectorVersion).cross(CrossVersion.full)
    )
  ) ++ gspPublishSettings
)

lazy val commonSettings = Seq(
  libraryDependencies ++= Seq(
    "org.typelevel"     %% "cats-testkit"           % catsVersion                 % "test",
    "org.typelevel"     %% "cats-testkit-scalatest" % catsTestkitScalaTestVersion % "test"
  )
)

lazy val noPublishSettings = Seq(
  publish / skip := true
)

lazy val modules: List[ProjectReference] = List(
  core,
  service
)

lazy val `gem-odb-api` = project.in(file("."))
  .settings(commonSettings)
  .settings(noPublishSettings)
  .aggregate(modules:_*)
  .disablePlugins(RevolverPlugin)

lazy val core = project
  .in(file("modules/core"))
  .enablePlugins(AutomateHeaderPlugin)
  .settings(commonSettings)
  .settings(
    name := "lucuma-odb-api-core",
    scalacOptions ++= Seq(
      "-Ymacro-annotations"
    ),
    libraryDependencies ++= Seq(
      "co.fs2"                     %% "fs2-core"                  % fs2Version,
      "com.github.julien-truffaut" %% "monocle-core"              % monocleVersion,
      "com.github.julien-truffaut" %% "monocle-state"             % monocleVersion,
      "com.github.julien-truffaut" %% "monocle-macro"             % monocleVersion,
      "org.sangria-graphql"        %% "sangria"                   % sangriaVersion,
      "org.sangria-graphql"        %% "sangria-circe"             % sangriaCirceVersion,
      "edu.gemini"                 %% "clue-model"                % clueVersion,
      "edu.gemini"                 %% "lucuma-core"               % lucumaCoreVersion,
      "edu.gemini"                 %% "lucuma-sso-backend-client" % lucumaSsoVersion,
      "org.tpolecat"               %% "atto-core"                 % attoVersion,
      "org.typelevel"              %% "cats-core"                 % catsVersion,
      "org.typelevel"              %% "cats-effect"               % catsEffectVersion,
      "io.circe"                   %% "circe-core"                % circeVersion,
      "io.circe"                   %% "circe-literal"             % circeVersion,
      "io.circe"                   %% "circe-optics"              % circeOpticsVersion,
      "io.circe"                   %% "circe-parser"              % circeVersion,
      "io.circe"                   %% "circe-generic"             % circeVersion,
      "io.circe"                   %% "circe-generic-extras"      % circeVersion,
      "io.circe"                   %% "circe-refined"             % circeVersion,
      "org.typelevel"              %% "jawn-parser"               % jawnVersion,
      "org.typelevel"              %% "log4cats-slf4j"            % log4catsVersion,
      "ch.qos.logback"             %  "logback-classic"           % logbackVersion,
      "eu.timepit"                 %% "singleton-ops"             % singletonOpsVersion,
      "eu.timepit"                 %% "refined"                   % refinedVersion,
      "eu.timepit"                 %% "refined-cats"              % refinedVersion,

      "edu.gemini"                 %% "lucuma-core-testkit"       % lucumaCoreVersion      % Test,
      "org.scalameta"              %% "munit"                     % munitVersion           % Test,
      "org.typelevel"              %% "discipline-munit"          % disciplineMunitVersion % Test
    ),
    testFrameworks += new TestFramework("munit.Framework")
  )

lazy val service = project
  .in(file("modules/service"))
  .enablePlugins(AutomateHeaderPlugin)
  .dependsOn(core)
  .settings(commonSettings)
  .settings(
    name := "lucuma-odb-api-service",
    scalacOptions ++= Seq(
      "-Ymacro-annotations"
    ),
    libraryDependencies ++= Seq(
      "com.github.julien-truffaut" %% "monocle-core"              % monocleVersion,
      "org.sangria-graphql"        %% "sangria"                   % sangriaVersion,
      "org.sangria-graphql"        %% "sangria-circe"             % sangriaCirceVersion,
      "edu.gemini"                 %% "clue-model"                % clueVersion,
      "edu.gemini"                 %% "lucuma-core"               % lucumaCoreVersion,
      "edu.gemini"                 %% "lucuma-sso-backend-client" % lucumaSsoVersion,
      "org.tpolecat"               %% "atto-core"                 % attoVersion,
      "org.typelevel"              %% "cats-core"                 % catsVersion,
      "org.typelevel"              %% "cats-effect"               % catsEffectVersion,
      "io.circe"                   %% "circe-core"                % circeVersion,
      "io.circe"                   %% "circe-literal"             % circeVersion,
      "io.circe"                   %% "circe-optics"              % circeOpticsVersion,
      "io.circe"                   %% "circe-parser"              % circeVersion,
      "io.circe"                   %% "circe-generic"             % circeVersion,
      "io.circe"                   %% "circe-generic-extras"      % circeVersion,
      "is.cir"                     %% "ciris"                     % cirisVersion,
      "org.typelevel"              %% "jawn-parser"               % jawnVersion,
      "org.typelevel"              %% "log4cats-slf4j"            % log4catsVersion,
      "ch.qos.logback"             %  "logback-classic"           % logbackVersion,
      "org.http4s"                 %% "http4s-blaze-server"       % http4sVersion,
      "org.http4s"                 %% "http4s-blaze-client"       % http4sVersion,
      "org.http4s"                 %% "http4s-circe"              % http4sVersion,
      "org.http4s"                 %% "http4s-dsl"                % http4sVersion
    )
  ).enablePlugins(JavaAppPackaging)<|MERGE_RESOLUTION|>--- conflicted
+++ resolved
@@ -1,11 +1,6 @@
 val attoVersion                 = "0.9.3"
-<<<<<<< HEAD
-val catsEffectVersion           = "3.1.0"
-val catsTestkitScalaTestVersion = "2.1.3"
-=======
 val catsEffectVersion           = "2.5.0"
 val catsTestkitScalaTestVersion = "2.1.4"
->>>>>>> 2255bd01
 val catsVersion                 = "2.6.0"
 val circeOpticsVersion          = "0.13.0"
 val circeVersion                = "0.13.0"
