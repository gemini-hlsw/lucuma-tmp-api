--- conflicted
+++ resolved
@@ -14,13 +14,8 @@
 val fs2Version                  = "3.2.3"
 val jawnVersion                 = "1.3.0"
 val kindProjectorVersion        = "0.13.2"
-<<<<<<< HEAD
-val logbackVersion              = "1.2.10"
-val lucumaCoreVersion           = "0.15.1"
-=======
 val logbackVersion              = "1.2.9"
 val lucumaCoreVersion           = "0.20.1"
->>>>>>> aa3dd450
 val lucumaGraphQLRoutesVersion  = "0.1.2"
 //val lucumaSsoVersion            = "0.0.11"
 val log4catsVersion             = "2.1.1"
