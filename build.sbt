--- conflicted
+++ resolved
@@ -6,13 +6,8 @@
 val circeVersion                = "0.13.0"
 val clueVersion                 = "0.3.4"
 val fs2Version                  = "2.4.5"
-<<<<<<< HEAD
-val http4sVersion               = "0.21.8"
+val http4sVersion               = "0.21.9"
 val jawnVersion                 = "1.0.1"
-=======
-val http4sVersion               = "0.21.9"
-val jawnVersion                 = "1.0.0"
->>>>>>> 8f11f6d7
 val kindProjectorVersion        = "0.11.0"
 val logbackVersion              = "1.2.3"
 val log4catsVersion             = "1.1.1"
