val attoVersion                 = "0.9.5"
val catsEffectVersion           = "3.2.9"
val catsMtlVersion              = "1.2.1"
val catsTestkitScalaTestVersion = "2.1.5"
val catsVersion                 = "2.6.1"
val catsScalacheckVersion       = "0.3.1"
val catsTimeVersion             = "0.4.0"
val circeOpticsVersion          = "0.14.1"
val circeVersion                = "0.14.1"
val cirisVersion                = "2.2.0"
val clueVersion                 = "0.19.1"
val http4sVersion               = "0.23.6"
val http4sJdkHttpClientVersion  = "0.5.0"
val fs2Version                  = "3.2.2"
val jawnVersion                 = "1.2.0"
val kindProjectorVersion        = "0.13.2"
<<<<<<< HEAD
val logbackVersion              = "1.2.6"
val lucumaCoreVersion           = "0.14.3"
=======
val logbackVersion              = "1.2.7"
val lucumaCoreVersion           = "0.13.4"
>>>>>>> 7ac8a7c8
val lucumaGraphQLRoutesVersion  = "0.1.2"
val lucumaSsoVersion            = "0.0.10"
val log4catsVersion             = "2.1.1"
val monocleVersion              = "3.1.0"
val munitCatsEffectVersion      = "1.0.6"
val refinedVersion              = "0.9.27"
val sangriaVersion              = "2.1.6"
val sangriaCirceVersion         = "1.3.2"
val singletonOpsVersion         = "0.5.2"

val munitVersion                = "0.7.29"
val disciplineMunitVersion      = "1.0.9"


inThisBuild(
  Seq(
    homepage := Some(url("https://github.com/gemini-hlsw")),
    addCompilerPlugin(
      ("org.typelevel" % "kind-projector" % kindProjectorVersion).cross(CrossVersion.full)
    )
  ) ++ lucumaPublishSettings
)

lazy val commonSettings = Seq(
  libraryDependencies ++= Seq(
    "org.typelevel"     %% "cats-testkit"           % catsVersion                 % "test",
    "org.typelevel"     %% "cats-testkit-scalatest" % catsTestkitScalaTestVersion % "test"
  ),
  scalacOptions --= Seq("-Xfatal-warnings").filterNot(_ => insideCI.value)
)

lazy val noPublishSettings = Seq(
  publish / skip := true
)

lazy val modules: List[ProjectReference] = List(
  core,
  service
)

lazy val `gem-odb-api` = project.in(file("."))
  .settings(commonSettings)
  .settings(noPublishSettings)
  .aggregate(modules:_*)
  .disablePlugins(RevolverPlugin)

lazy val core = project
  .in(file("modules/core"))
  .enablePlugins(AutomateHeaderPlugin)
  .settings(commonSettings)
  .settings(
    name := "lucuma-odb-api-core",
    scalacOptions ++= Seq(
      "-Ymacro-annotations",
      "-Ywarn-macros:after"
    ),
    libraryDependencies ++= Seq(
      "co.fs2"                     %% "fs2-core"                  % fs2Version,
      "dev.optics"                 %% "monocle-core"              % monocleVersion,
      "dev.optics"                 %% "monocle-state"             % monocleVersion,
      "dev.optics"                 %% "monocle-macro"             % monocleVersion,
      "org.sangria-graphql"        %% "sangria"                   % sangriaVersion,
      "org.sangria-graphql"        %% "sangria-circe"             % sangriaCirceVersion,
      "edu.gemini"                 %% "clue-model"                % clueVersion,
      "edu.gemini"                 %% "lucuma-core"               % lucumaCoreVersion,
      "org.tpolecat"               %% "atto-core"                 % attoVersion,
      "org.typelevel"              %% "cats-core"                 % catsVersion,
      "org.typelevel"              %% "cats-effect"               % catsEffectVersion,
      "org.typelevel"              %% "cats-mtl"                  % catsMtlVersion,
      "io.chrisdavenport"          %% "cats-time"                 % catsTimeVersion,
      "io.circe"                   %% "circe-core"                % circeVersion,
      "io.circe"                   %% "circe-literal"             % circeVersion,
      "io.circe"                   %% "circe-optics"              % circeOpticsVersion,
      "io.circe"                   %% "circe-parser"              % circeVersion,
      "io.circe"                   %% "circe-generic"             % circeVersion,
      "io.circe"                   %% "circe-generic-extras"      % circeVersion,
      "io.circe"                   %% "circe-refined"             % circeVersion,
      "org.typelevel"              %% "jawn-parser"               % jawnVersion,
      "org.typelevel"              %% "log4cats-slf4j"            % log4catsVersion,
      "ch.qos.logback"             %  "logback-classic"           % logbackVersion,
      "eu.timepit"                 %% "singleton-ops"             % singletonOpsVersion,
      "eu.timepit"                 %% "refined"                   % refinedVersion,
      "eu.timepit"                 %% "refined-cats"              % refinedVersion,
      "edu.gemini"                 %% "lucuma-core-testkit"       % lucumaCoreVersion      % Test,
      "io.chrisdavenport"          %% "cats-scalacheck"           % catsScalacheckVersion  % Test,
      "org.scalameta"              %% "munit"                     % munitVersion           % Test,
      "org.typelevel"              %% "discipline-munit"          % disciplineMunitVersion % Test
    ),
    testFrameworks += new TestFramework("munit.Framework")
  )

lazy val service = project
  .in(file("modules/service"))
  .enablePlugins(AutomateHeaderPlugin)
  .dependsOn(core % "compile->compile;test->test")
  .settings(commonSettings)
  .settings(
    name := "lucuma-odb-api-service",
    scalacOptions ++= Seq(
      "-Ymacro-annotations"
    ),
    libraryDependencies ++= Seq(
      "dev.optics"                 %% "monocle-core"                  % monocleVersion,
      "org.sangria-graphql"        %% "sangria"                       % sangriaVersion,
      "org.sangria-graphql"        %% "sangria-circe"                 % sangriaCirceVersion,
      "edu.gemini"                 %% "clue-model"                    % clueVersion,
      "edu.gemini"                 %% "lucuma-core"                   % lucumaCoreVersion,
      "org.tpolecat"               %% "atto-core"                     % attoVersion,
      "org.typelevel"              %% "cats-core"                     % catsVersion,
      "org.typelevel"              %% "cats-effect"                   % catsEffectVersion,
      "io.circe"                   %% "circe-core"                    % circeVersion,
      "io.circe"                   %% "circe-literal"                 % circeVersion,
      "io.circe"                   %% "circe-optics"                  % circeOpticsVersion,
      "io.circe"                   %% "circe-parser"                  % circeVersion,
      "io.circe"                   %% "circe-generic"                 % circeVersion,
      "io.circe"                   %% "circe-generic-extras"          % circeVersion,
      "is.cir"                     %% "ciris"                         % cirisVersion,
      "org.typelevel"              %% "jawn-parser"                   % jawnVersion,
      "org.typelevel"              %% "log4cats-slf4j"                % log4catsVersion,
      "ch.qos.logback"             %  "logback-classic"               % logbackVersion,
      "org.http4s"                 %% "http4s-core"                   % http4sVersion,
      "org.http4s"                 %% "http4s-blaze-server"           % http4sVersion,
      "org.http4s"                 %% "http4s-blaze-client"           % http4sVersion,
      "org.http4s"                 %% "http4s-circe"                  % http4sVersion,
      "org.http4s"                 %% "http4s-dsl"                    % http4sVersion,
      "edu.gemini"                 %% "clue-http4s-jdk-client"        % clueVersion            % Test,
      "org.typelevel"              %% "munit-cats-effect-3"           % munitCatsEffectVersion % Test,
      "edu.gemini"                 %% "lucuma-sso-backend-client"     % lucumaSsoVersion,
      "edu.gemini"                 %% "lucuma-graphql-routes-sangria" % lucumaGraphQLRoutesVersion,
    ),
    testFrameworks += new TestFramework("munit.Framework"),
    Test / parallelExecution := false, // tests run fine in parallel but output is nicer this way
  ).enablePlugins(JavaAppPackaging)<|MERGE_RESOLUTION|>--- conflicted
+++ resolved
@@ -14,13 +14,8 @@
 val fs2Version                  = "3.2.2"
 val jawnVersion                 = "1.2.0"
 val kindProjectorVersion        = "0.13.2"
-<<<<<<< HEAD
-val logbackVersion              = "1.2.6"
+val logbackVersion              = "1.2.7"
 val lucumaCoreVersion           = "0.14.3"
-=======
-val logbackVersion              = "1.2.7"
-val lucumaCoreVersion           = "0.13.4"
->>>>>>> 7ac8a7c8
 val lucumaGraphQLRoutesVersion  = "0.1.2"
 val lucumaSsoVersion            = "0.0.10"
 val log4catsVersion             = "2.1.1"
