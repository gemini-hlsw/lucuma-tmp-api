--- conflicted
+++ resolved
@@ -5,15 +5,9 @@
 val circeOpticsVersion          = "0.13.0"
 val circeVersion                = "0.13.0"
 val cirisVersion                = "1.2.1"
-<<<<<<< HEAD
-val clueVersion                 = "0.13.1"
-val fs2Version                  = "3.0.1"
-val http4sVersion               = "0.21.21"
-=======
 val clueVersion                 = "0.13.2"
 val fs2Version                  = "2.5.4"
 val http4sVersion               = "0.21.22"
->>>>>>> 0ce23468
 val jawnVersion                 = "1.1.1"
 val kindProjectorVersion        = "0.11.3"
 val logbackVersion              = "1.2.3"
