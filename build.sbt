val attoVersion                 = "0.9.5"
val catsEffectVersion           = "2.5.1"
val catsMtlVersion              = "1.2.1"
val catsTestkitScalaTestVersion = "2.1.4"
val catsVersion                 = "2.6.1"
val circeOpticsVersion          = "0.13.0"
val circeVersion                = "0.13.0"
val cirisVersion                = "1.2.1"
val clueVersion                 = "0.14.1"
val fs2Version                  = "2.5.6"
val http4sVersion               = "0.21.23"
val jawnVersion                 = "1.1.2"
val kindProjectorVersion        = "0.13.0"
val logbackVersion              = "1.2.3"
<<<<<<< HEAD
val log4catsVersion             = "2.1.1"
val lucumaCoreVersion           = "0.7.11"
=======
val log4catsVersion             = "1.3.1"
val lucumaCoreVersion           = "0.8.1"
>>>>>>> a5f771b8
val lucumaSsoVersion            = "0.0.9"
val monocleVersion              = "2.1.0"
val refinedVersion              = "0.9.25"
val sangriaVersion              = "2.1.3"
val sangriaCirceVersion         = "1.3.1"
val singletonOpsVersion         = "0.5.2"

val munitVersion                = "0.7.26"
val disciplineMunitVersion      = "1.0.9"


inThisBuild(
  Seq(
    homepage := Some(url("https://github.com/gemini-hlsw")),
    addCompilerPlugin(
      ("org.typelevel" % "kind-projector" % kindProjectorVersion).cross(CrossVersion.full)
    )
  ) ++ gspPublishSettings
)

lazy val commonSettings = Seq(
  libraryDependencies ++= Seq(
    "org.typelevel"     %% "cats-testkit"           % catsVersion                 % "test",
    "org.typelevel"     %% "cats-testkit-scalatest" % catsTestkitScalaTestVersion % "test"
  )
)

lazy val noPublishSettings = Seq(
  publish / skip := true
)

lazy val modules: List[ProjectReference] = List(
  core,
  service
)

lazy val `gem-odb-api` = project.in(file("."))
  .settings(commonSettings)
  .settings(noPublishSettings)
  .aggregate(modules:_*)
  .disablePlugins(RevolverPlugin)

lazy val core = project
  .in(file("modules/core"))
  .enablePlugins(AutomateHeaderPlugin)
  .settings(commonSettings)
  .settings(
    name := "lucuma-odb-api-core",
    scalacOptions ++= Seq(
      "-Ymacro-annotations"
    ),
    libraryDependencies ++= Seq(
      "co.fs2"                     %% "fs2-core"                  % fs2Version,
      "com.github.julien-truffaut" %% "monocle-core"              % monocleVersion,
      "com.github.julien-truffaut" %% "monocle-state"             % monocleVersion,
      "com.github.julien-truffaut" %% "monocle-macro"             % monocleVersion,
      "org.sangria-graphql"        %% "sangria"                   % sangriaVersion,
      "org.sangria-graphql"        %% "sangria-circe"             % sangriaCirceVersion,
      "edu.gemini"                 %% "clue-model"                % clueVersion,
      "edu.gemini"                 %% "lucuma-core"               % lucumaCoreVersion,
      "edu.gemini"                 %% "lucuma-sso-backend-client" % lucumaSsoVersion,
      "org.tpolecat"               %% "atto-core"                 % attoVersion,
      "org.typelevel"              %% "cats-core"                 % catsVersion,
      "org.typelevel"              %% "cats-effect"               % catsEffectVersion,
      "org.typelevel"              %% "cats-mtl"                  % catsMtlVersion,
      "io.circe"                   %% "circe-core"                % circeVersion,
      "io.circe"                   %% "circe-literal"             % circeVersion,
      "io.circe"                   %% "circe-optics"              % circeOpticsVersion,
      "io.circe"                   %% "circe-parser"              % circeVersion,
      "io.circe"                   %% "circe-generic"             % circeVersion,
      "io.circe"                   %% "circe-generic-extras"      % circeVersion,
      "io.circe"                   %% "circe-refined"             % circeVersion,
      "org.typelevel"              %% "jawn-parser"               % jawnVersion,
      "org.typelevel"              %% "log4cats-slf4j"            % log4catsVersion,
      "ch.qos.logback"             %  "logback-classic"           % logbackVersion,
      "eu.timepit"                 %% "singleton-ops"             % singletonOpsVersion,
      "eu.timepit"                 %% "refined"                   % refinedVersion,
      "eu.timepit"                 %% "refined-cats"              % refinedVersion,

      "edu.gemini"                 %% "lucuma-core-testkit"       % lucumaCoreVersion      % Test,
      "org.scalameta"              %% "munit"                     % munitVersion           % Test,
      "org.typelevel"              %% "discipline-munit"          % disciplineMunitVersion % Test
    ),
    testFrameworks += new TestFramework("munit.Framework")
  )

lazy val service = project
  .in(file("modules/service"))
  .enablePlugins(AutomateHeaderPlugin)
  .dependsOn(core)
  .settings(commonSettings)
  .settings(
    name := "lucuma-odb-api-service",
    scalacOptions ++= Seq(
      "-Ymacro-annotations"
    ),
    libraryDependencies ++= Seq(
      "com.github.julien-truffaut" %% "monocle-core"              % monocleVersion,
      "org.sangria-graphql"        %% "sangria"                   % sangriaVersion,
      "org.sangria-graphql"        %% "sangria-circe"             % sangriaCirceVersion,
      "edu.gemini"                 %% "clue-model"                % clueVersion,
      "edu.gemini"                 %% "lucuma-core"               % lucumaCoreVersion,
      "edu.gemini"                 %% "lucuma-sso-backend-client" % lucumaSsoVersion,
      "org.tpolecat"               %% "atto-core"                 % attoVersion,
      "org.typelevel"              %% "cats-core"                 % catsVersion,
      "org.typelevel"              %% "cats-effect"               % catsEffectVersion,
      "io.circe"                   %% "circe-core"                % circeVersion,
      "io.circe"                   %% "circe-literal"             % circeVersion,
      "io.circe"                   %% "circe-optics"              % circeOpticsVersion,
      "io.circe"                   %% "circe-parser"              % circeVersion,
      "io.circe"                   %% "circe-generic"             % circeVersion,
      "io.circe"                   %% "circe-generic-extras"      % circeVersion,
      "is.cir"                     %% "ciris"                     % cirisVersion,
      "org.typelevel"              %% "jawn-parser"               % jawnVersion,
      "org.typelevel"              %% "log4cats-slf4j"            % log4catsVersion,
      "ch.qos.logback"             %  "logback-classic"           % logbackVersion,
      "org.http4s"                 %% "http4s-blaze-server"       % http4sVersion,
      "org.http4s"                 %% "http4s-blaze-client"       % http4sVersion,
      "org.http4s"                 %% "http4s-circe"              % http4sVersion,
      "org.http4s"                 %% "http4s-dsl"                % http4sVersion
    )
  ).enablePlugins(JavaAppPackaging)<|MERGE_RESOLUTION|>--- conflicted
+++ resolved
@@ -12,13 +12,8 @@
 val jawnVersion                 = "1.1.2"
 val kindProjectorVersion        = "0.13.0"
 val logbackVersion              = "1.2.3"
-<<<<<<< HEAD
-val log4catsVersion             = "2.1.1"
-val lucumaCoreVersion           = "0.7.11"
-=======
 val log4catsVersion             = "1.3.1"
 val lucumaCoreVersion           = "0.8.1"
->>>>>>> a5f771b8
 val lucumaSsoVersion            = "0.0.9"
 val monocleVersion              = "2.1.0"
 val refinedVersion              = "0.9.25"
